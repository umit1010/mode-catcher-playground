--- conflicted
+++ resolved
@@ -63,12 +63,7 @@
     # to parse the text line by line
     re_time_splitter = re.compile(r"(\[[0-9][0-9]:[0-9][0-9]:[0-9][0-9]\])")
 
-<<<<<<< HEAD
     if not interviewer:
-        # gets just interviewee lines
-=======
-    if not is_interviewer:
->>>>>>> b02d2380
         input_lines = [
             line for line in input_lines if line.lower().count("interviewer") == 0
         ]
